--- conflicted
+++ resolved
@@ -665,13 +665,8 @@
     if ( ! strs.hasOwnProperty(id) ) continue;
     for ( let i = 0; i < strs[id].length; i++ ) {
       const parts = strs[id][i].split('.');
-<<<<<<< HEAD
-      parts.forEach(unrewriteName);
-      strs[id][i] = parts.join('.');
-=======
       const unrewrittenParts = parts.map(unrewriteName);
       strs[id][i] = unrewrittenParts.join('.');
->>>>>>> 28f6d92b
     }
   }
 
