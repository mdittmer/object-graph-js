/**
 * @license
 * Copyright 2016 Google Inc. All Rights Reserved.
 *
 * Licensed under the Apache License, Version 2.0 (the "License");
 * you may not use this file except in compliance with the License.
 * You may obtain a copy of the License at
 *
 *     http://www.apache.org/licenses/LICENSE-2.0
 *
 * Unless required by applicable law or agreed to in writing, software
 * distributed under the License is distributed on an "AS IS" BASIS,
 * WITHOUT WARRANTIES OR CONDITIONS OF ANY KIND, either express or implied.
 * See the License for the specific language governing permissions and
 * limitations under the License.
 */
'use strict';

var uid = require('id-js')();
var stdlib = require('ya-stdlib-js');
var remap = stdlib.remap;
var NameRewriter = require('./NameRewriter.js');
var TaskQueue = require('./TaskQueue.js');
var emptyArray = [];

// Object identity and/or primitive type data storage.
function ObjectGraph(opts) {
  opts = opts || {};
  this.init(opts);
};

function cloneDeep(obj) {
  if ( typeof obj !== 'object' ) {
    return obj;
  }
  var newObject = {};
  var properties = Object.keys(obj);
  for ( var i = 0; i < properties.length; i++ ) {
    newObject[properties[i]] = cloneDeep(obj[properties[i]]);
  }
  return newObject;
};

ObjectGraph.prototype.init = function(opts) {
  this.q = new TaskQueue(opts);
  // TODO: make instance explorer into a plugin or extension.
  this.instanceQueue = new TaskQueue();
  this.busy = false;
  this.blacklistedObjects = opts.blacklistedObjects ||
    this.blacklistedObjects.slice();
  this.nameRewriter = opts.nameRewriter || new NameRewriter();
  this.keysCache = opts.keysCache || {};

  // Try to prevent recursion into internal structures.
  this.blacklistedObjects.push(this);

  // No default userAgent or environment.
  this.userAgent = null;
  this.environment = null;
};

// Map of primitive types (leaves in object graph).
// NOTE: It must be impossible for +UIDs of visited objects to take on these
// values.
ObjectGraph.prototype.FIRST_TYPE = ObjectGraph.FIRST_TYPE = 1;
ObjectGraph.prototype.LAST_TYPE = ObjectGraph.LAST_TYPE = 7;
ObjectGraph.prototype.types = ObjectGraph.types = {
  'undefined': 1,
  'boolean': 2,
  'number': 3,
  'string': 4,
  'symbol': 5,
  'null': 6,
  'exception': 7,
};

// Never visit/store these object keys.
ObjectGraph.prototype.blacklistedKeys = [
  uid.key,
  uid.key__,
  '__proto__',
  '$UID',    // $UID and $UID__ are unique ids assigned by FOAM Framework.
  '$UID__',  // TODO: Upstream id-js to FOAM so we don't have two unique ids.
  ];
// Never visit/store these objects. Defaults to some known namespace polluters
// that we rely on.
// TODO: File bugs against offenders!
ObjectGraph.prototype.blacklistedObjects = [
  '_', // lodash.
  '__core-js_shared__', // Part of core-js in babel-runtime.
  'webpackJsonpCallback',
  'webpackJsonp',       // Webpack generated scripts.
  'foam',               // Global object exposed by FOAM Framework.
  'com',                // Global object exposed by FOAM Framework.
].map(function(key) {
  return this[key];
}.bind(typeof window === 'undefined' ? global : window)).filter(
  value => value !== undefined
);
ObjectGraph.prototype.blacklistedProperties = [
  // MimeType's enabledPlugin will return a new MimeType object
  // in Chrome (version<=42), which will cause a infinite
  // recursion in the object graphs.
  [ 'MimeType', 'enabledPlugin' ],
];

ObjectGraph.FUNCTION_NAME_REG_EXP =
    /^function\s+([A-Za-z_$][0-9A-Za-z_$]*)\s*\(/;
ObjectGraph.FUNCTION_NAME_REG_EXP_MATCH_NAME_IDX = 1;
ObjectGraph.OBJECT_CTOR_REG_EXP =
    /^\[object ([A-Za-z_$][0-9A-Za-z_$]*)\]$/;
ObjectGraph.OBJECT_CTOR_NAME_MATCH_IDX = 1;
ObjectGraph.CTOR_SUFFIX = 'Constructor';

ObjectGraph.prototype.initLazyData = function() {
  stdlib.memo(this, 'invTypes', () => {
    var invTypes = {};
    for ( var type in this.types) {
      if ( this.types.hasOwnProperty(type) ) {
        invTypes[this.types[type]] = type;
      }
    }
    return invTypes;
  });
  stdlib.memo(this, 'invData',
              remap['a:b:c=>c:b:[a]'].bind(this, this.data));
  stdlib.memo(this, 'namedData',
              remap['a:b:c=>b:[(a,c)]'].bind(this, this.data));
  stdlib.memo(this, 'invProtos',
              remap['a:b=>b:[a]'].bind(this, this.protos));
  stdlib.memo(this, 'allIds_', this.getAllIds_.bind(this));
  stdlib.memo(this, 'allKeys_', this.getAllKeys_.bind(this));
  stdlib.memo(this, 'allKeysMap_', this.getAllKeysMap_.bind(this));


  this.keysCache = {};
};

ObjectGraph.prototype.storeObject = function(id) {
  console.assert( ! this.data[id], 'Repeated store-id');
  console.assert(typeof id === 'number', 'Illegal object id');
  this.data[id] = {};
  return this.data[id];
};

ObjectGraph.prototype.storeMetadata = function(id) {
  console.assert( ! this.metadata[id], 'Repeated store-metadata-id');
  this.metadata[id] = {};
  return this.metadata[id];
};

ObjectGraph.prototype.storeToString = function(oId, o) {
  console.assert( ! this.toStrings[oId], 'Repeated store-toString');
  try {
    this.toStrings[oId] = o.toString();
  } catch (e) {}
};

ObjectGraph.prototype.storeProto = function(oId, protoId) {
  console.assert( ! this.protos[oId], 'Repeated store-proto');
  this.protos[oId] = protoId;
};

ObjectGraph.prototype.getNameFromConstructor = function(o) {
  if ( o.name ) {
    return o.name;
  }

  if ( ! o.toString ) {
    return '';
  }

  var toString = o.toString();
  var fNameMatch = toString.match(ObjectGraph.FUNCTION_NAME_REG_EXP);
  if ( fNameMatch !== null ) {
    return fNameMatch[ObjectGraph.FUNCTION_NAME_REG_EXP_MATCH_NAME_IDX];
  }

  var oNameMatch = toString.match(ObjectGraph.OBJECT_CTOR_REG_EXP);
  if ( oNameMatch !== null ) {
    var fullName = oNameMatch[ObjectGraph.OBJECT_CTOR_NAME_MATCH_IDX];
    var suffixDiff = fullName.length - ObjectGraph.CTOR_SUFFIX.length;
    if ( fullName.endsWith(ObjectGraph.CTOR_SUFFIX) ) {
      fullName = fullName.substr(0, suffixDiff);
    }
    return fullName;
  }

  return '';
};

ObjectGraph.prototype.blacklistObject = function(o) {
  this.blacklistedObjects.push(o);
};

ObjectGraph.blacklistObject = function(o) {
  this.prototype.blacklistedObjects.push(o);
};

// Return an id associated with o if and only if object[key] traversal of o
// should be skipped. Otherwise, return null.
//
// Example of when object[key] traversal should be skipped include when o is
// of primitive type (or value; e.g., null), or when o has already been
// visited.
ObjectGraph.prototype.maybeSkip = function(o) {
  if ( o === null ) return this.types['null'];
  var typeOf = typeof o;
  if ( this.types[typeOf] ) return this.types[typeOf];
  if ( this.data[uid.getId(o)] ) return uid.getId(o);
  return null;
};

// Return true if and only if:
// (1) key + o's type (by constructor name) is blacklisted, OR
// (2) o[key] is a blacklisted object.
ObjectGraph.prototype.isPropertyBlacklisted = function(o, key) {
  for ( var i = 0; i < this.blacklistedProperties.length; i++ ) {
    if ( o.constructor && key === this.blacklistedProperties[i][1] &&
         this.getNameFromConstructor(o.constructor) ===
         this.blacklistedProperties[i][0] ) {
      return true;
    }
  }
  var value;
  try {
    value = o[key];
  } catch(e) {
    return false;
  }
  for ( var i = 0; i < this.blacklistedObjects.length; i++ ) {
    if ( value === this.blacklistedObjects[i] ) return true;
  }
  return false;
};

// Return true if and only if name is a blacklisted key.
ObjectGraph.prototype.isKeyBlacklisted = function(name) {
  for ( var i = 0; i < this.blacklistedKeys.length; i++ ) {
    if ( name === this.blacklistedKeys[i] ) return true;
  }
  return false;
};

// Return a string (possibly identical to name) that is safe to store as a
// Javascript object key without changing the internal behaviour of the
// object.
ObjectGraph.prototype.rewriteName = function(name) {
  return this.nameRewriter.rewriteName(name);
};

// Visit the prototype of o, given its dataMap.
ObjectGraph.prototype.visitPrototype = function(o, dataMap) {
  this.storeProto(uid.getId(o), this.visitObject(o.__proto__, { proto: true }));
};

// getProtoPropertyNames returns all inherited properties
// that have exception values in their prototypes.
// We assume that the thrown exception was a TypeError indicating that the
// method expected an instance, not the prototype to be this on invocation.
ObjectGraph.prototype.getProtoPropertyNames = function(id) {
  var protoId = this.getPrototype(id);
  if ( ! protoId || this.isType(protoId) ) return emptyArray;
  var exceptionProps = this.getObjectKeys(id, (prop, key) =>
    prop === this.types.exception || prop === this.types.undefined
  );
  return exceptionProps.concat(this.getProtoPropertyNames(protoId));
};

// Visit the inherited properties of o, given its dataMap.
// o must be an instance object.
ObjectGraph.prototype.visitInstance = function(o, dataMap) {
  var inheritedProps = this.getProtoPropertyNames(uid.getId(o));
  for ( var i = 0; i < inheritedProps.length; i++ ) {
    if ( this.isKeyBlacklisted(inheritedProps[i]) ||
         this.isPropertyBlacklisted(o, inheritedProps[i]) ) continue;
    // Enqueue work: Visit o's property.
    this.q.enqueue(this.visitProperty
      .bind(this, o, inheritedProps[i], dataMap));
  }
};

// Visit the property of o named propertyName, given o's dataMap.
ObjectGraph.prototype.visitProperty = function(o, propertyName, dataMap) {
  var name = this.rewriteName(propertyName);
  try {
    dataMap[name] = this.visitObject(o[propertyName]);
  } catch (e) {
    // console.warn('Error accessing', o['+UID'], '.', propertyName);
    dataMap[name] = this.types.exception;
  }
};

ObjectGraph.prototype.getOwnPropertyNames = function(o) {
  return Object.getOwnPropertyNames(o);
};

ObjectGraph.prototype.visitPropertyDescriptors = function(o, metadataMap) {
  var names = this.getOwnPropertyNames(o);
  // Visit all of o's property descriptors (skipping blacklisted
  // properties).
  for ( var i = 0; i < names.length; i++ ) {
    if ( this.isKeyBlacklisted(names[i]) ||
        this.isPropertyBlacklisted(o, names[i]) ) continue;

    var name = names[i];
    var descriptor;
    try {
      descriptor = Object.getOwnPropertyDescriptor(o, name);
    } catch (e) {}
    if ( descriptor ) {
      metadataMap[name] = stdlib.mapMap(
          descriptor,
          function(descriptorPart) {
            return descriptorPart === undefined || descriptorPart === false ?
                0 : 1;
          });
    } else {
      console.warn('Missing descriptor for name "' + name +
                   '" on object ' + uid.getId(o));
    }
  }
};

// Visit an object, o. Return an id for the object, which may contain type
// information (e.g., number, boolean, null), or indicate the unique identity
// of the object itself.
// opt contains information about this object.
//     proto: if this object is visit as a __proto__ of other object.
ObjectGraph.prototype.visitObject = function(o, opt) {
  opt = opt || {};
  let proto = opt.proto || false;
  // Don't process object unless we have to.
  var skip = this.maybeSkip(o);
  if ( skip !== null ) return skip;

  var id = uid.getId(o);

  // Store function-type info in a special place. We visit them like any
  // other object with identity, so their id will not indicate their type.
  if ( typeof o === 'function' || o instanceof Function ) {
    var fName = this.getNameFromConstructor(o);
    if ( fName === '' ) console.warn('Saving unnamed function');
    this.functions[id] = fName;
  }

  var dataMap = this.storeObject(id);
  var metadataMap = this.storeMetadata(id);

  if ( ! this.isType(id) ) this.storeToString(id, o);

  // Enqueue work: Visit o's prototype and property descriptors.
  this.q.enqueue(this.visitPrototype.bind(this, o, dataMap));
  this.q.enqueue(this.visitPropertyDescriptors.bind(this, o,
                                                    metadataMap));

  // Visit all of o's properties (skipping blacklisted ones).
  var names = this.getOwnPropertyNames(o);
  for ( var i = 0; i < names.length; i++ ) {
    if ( this.isKeyBlacklisted(names[i]) ||
        this.isPropertyBlacklisted(o, names[i]) ) continue;
    // Enqueue work: Visit o's property.
    this.q.enqueue(this.visitProperty.bind(this, o, names[i], dataMap));
  }

  // A instance is an object that is not a __proto__ of other object,
  // and it does not have constructor property.
  // TODO: This strategy isn't sound, whether a object is a prototype or not
  // is not sure until the entire object is visited.
  if ( proto !== true && typeof o === 'object' ) {
    this.instanceQueue.enqueue(this.visitInstance.bind(this, o, dataMap));
  }

  return id;
};

// Interface method: Clone an ObjectGraph.
ObjectGraph.prototype.clone = function() {
  return this.cloneWithout([]);
};

// Interface method: Clone an ObjectGraph with some IDs removed.
ObjectGraph.prototype.cloneWithout = function(withoutIds) {
  var clone = new ObjectGraph(this);

  clone.key = this.key;
  clone.root = this.root;
  clone.data = cloneDeep(this.data);
  clone.metadata = cloneDeep(this.metadata);
  clone.protos = cloneDeep(this.protos);
  clone.toStrings = cloneDeep(this.toStrings);
  clone.functions = cloneDeep(this.functions);

  clone.initLazyData();

  return clone.removeIds(withoutIds);
};

// Interface method: Visit the object graph rooted at o.
// Supported options:
//   onDone: Callback when visiting is finished.
//           arguments = [this]
//   key: Initial string key that refers to root object.
ObjectGraph.prototype.capture = function(o, opts) {
  opts = opts || {};
  var prevOnDone = this.q.onDone;
  if ( this.busy ) {
    this.q.onDone = function() {
      prevOnDone.apply(this, arguments);
      this.capture(o, opts);
    }.bind(this);
    return this;
  }
  this.busy = true;

  // Lock-in user agent by (potentially) copying it into an own property.
  this.userAgent = this.userAgent;

  this.timestamp = null;
  this.key = opts.key || '';
  this.root = typeof o === 'object' && o !== null ? o['+UID'] : o;
  this.data = {};
  this.metadata = {};
  this.protos = {};
  this.toStrings = {};
  this.functions = {};
  this.keysCache = {};

  this.q.onDone = function() {
    this.timestamp = (new Date()).getTime();
    this.initLazyData();
    opts.onDone && opts.onDone(this);
    this.busy = false;
    this.instanceQueue.onDone = function() {
      if ( ! this.q.empty() ) this.q.flush();
      else prevOnDone(this);
    }.bind(this);
    this.q.onDone = function() {
      if ( ! this.instanceQueue.empty() ) this.instanceQueue.flush();
      else prevOnDone(this);
    }.bind(this);
    this.instanceQueue.flush();
  }.bind(this);

  // Edge case: Passed-in object is blacklisted. This is not caught by
  // .isPropertyBlacklisted().
  for ( var i = 0; i < this.blacklistedObjects.length; i++ ) {
    if ( o === this.blacklistedObjects[i] ) {
      this.q.flush();
      return this;
    }
  }

  this.visitObject(o);
  this.q.flush();

  return this;
};

ObjectGraph.prototype.removeRefs_ = function(id, ids) {
  let found = false;
  let invData = this.invData[id];
  if ( invData ) {
    for ( var key in invData ) {
      if ( invData.hasOwnProperty(key) ) {
        var refIds = invData[key];
        refIds.forEach(refId => {
          found = true;
          delete this.data[refId][key];
        });
      }
    }
  }
  var invProtoIds = this.invProtos[id];
  if ( invProtoIds ) {
    var newProto = id;
    while ( !this.isType(newProto) &&
           ids.some(protoId => protoId === newProto) )
      newProto = this.getPrototype(newProto);

    invProtoIds.forEach(invProtoId => {
      found = true;
      console.assert(this.protos[invProtoId] === id);
      this.protos[invProtoId] = newProto;
    });
  }
  return found;
};

ObjectGraph.prototype.removeData_ = function(id) {
  delete this.data[id];
  delete this.protos[id];
  // TODO: Out-of-date data appears to be causing the need for this check.
  if ( this.metadata !== undefined && this.metadata[id] !== undefined )
    delete this.metadata[id];
  return true;
};

// Interface method: Remove ids from the object graph.
// Also clean up objects orphaned by id removals.
ObjectGraph.prototype.removeIds = function(ids) {
  // Do not touch root object or references to it.
  ids = ids.filter(id => id !== this.root);

  // Keep removing objects until no remaining objects are orphaned from root.
  do {
    for ( let id of ids ) {
      this.removeRefs_(id, ids);
    }
    for ( let id of ids ) {
      this.removeData_(id);
    }
    for ( let id of ids ) {
      if ( id in this.functions ) {
        delete this.functions[id];
      }
    }
    // Object graph has changed! Flush lazily computed data.
    this.initLazyData();

    ids = this.getAllIds().filter(id => {
      return this.getShortestKey(id) === null;
    });
  } while ( ids.length > 0 );


  return this;
};

// Interface method: Remove id => key mappings.
ObjectGraph.prototype.removePrimitives = function(idKeyPairs) {
  for ( let { id, key } of idKeyPairs ) {
    console.assert(this.data[id] && this.isType(this.data[id][key]),
                   `Attempt to remove non-primitive, ${id} . \
                   ${key}, with removePrimitives()`);
    delete this.data[id][key];
  }

  this.initLazyData();

  return this;
};

// Interface method: Does this id refer to a type?
ObjectGraph.prototype.isType = function(id) {
  return id >= ( this.FIRST_TYPE || ObjectGraph.FIRST_TYPE ) &&
      id <= ( this.LAST_TYPE || ObjectGraph.LAST_TYPE );
};

// Interface method: Get type associated with id.
ObjectGraph.prototype.getType = function(id) {
  if ( this.isType(id) ) return this.invTypes[id];
  return 'object';
};

// Interface method: Does id refer to a function?
ObjectGraph.prototype.isFunction = function(id) {
  if ( ! id ) return false;
  return id in this.functions;
};

// Interface method: Get ids of all objects that are functions.
ObjectGraph.prototype.getFunctions = function() {
  return Object.keys(this.functions);
};

// Interface method: Get the string representation of an object by id.
ObjectGraph.prototype.getToString = function(id) {
  return this.toStrings && this.toStrings[id];
};

// Interface method: Get the name of given function id.
ObjectGraph.prototype.getFunctionName = function(id) {
  return this.functions[id];
};

// Interface method: get the root of object graph.
ObjectGraph.prototype.getRoot = function() {
  return this.root;
};

// Interface method: Get attribute and id belong to given id.
ObjectGraph.prototype.getPropertiesIds = function(id) {
  return Object.assign({}, this.data[id]);
};

// Interface method: Get all ids in the system.
ObjectGraph.prototype.getAllIds = function() {
  return this.allIds_;
};

ObjectGraph.prototype.getAllIds_ = function() {
  var ids = [];
  var strIds = this.getOwnPropertyNames(this.data);
  for ( var i = 0; i < strIds.length; i++ ) {
    if ( this.isKeyBlacklisted(strIds[i]) ) continue;
    var id = parseInt(strIds[i]);
    console.assert(!isNaN(id), 'Non-numeric id');
    ids.push(id);
  }
  return ids.sort();
};

// Interface method: Get object's key names, optionally filtered by
// opt_predicate.
ObjectGraph.prototype.getObjectKeys = function(id, opt_predicate) {
  if ( ! this.data[id] ) return [];
  var data = this.data[id];
  var keys = this.getOwnPropertyNames(data);
  if ( ! opt_predicate ) return keys.sort();
  return keys.filter(function(key) {
    return opt_predicate(data[key], key);
  }).sort();
};

// Interface method: Get all keys that refer to an object id.
ObjectGraph.prototype.getKeys = function(id) {
  // Doing one BFS for all key names is much more efficient than repeating it
  // lazily. Trigger complete cache fill with getAllKeys().
  let keys = this.getAllKeys()[id];
  return keys ? keys.slice() : [];
};

// Interface method: Get shortest key that refers to an object id.
ObjectGraph.prototype.getShortestKey = function(id) {
  return this.getKeys(id)[0] || null;
};

// Interface method: Get all keys for all ids; returns a map of the form:
// { id: [keys] }.
ObjectGraph.prototype.getAllKeys = function() {
  return this.allKeys_;
};

// Compute complete set of lookup keys for objects.
// TODO: Doing this in reverse, exploiting cached prefixes would allow us to
// be more incremental about this.
ObjectGraph.prototype.getAllKeys_ = function() {
  let q = [ { id: this.root, key: this.key } ];
  let seen = {};
  let strs = {};

  for ( let i = 0; i < q.length; i++ ) {
    let item = q[i];
    this.keysCache[item.id] = strs[item.id] = strs[item.id] || [];
    strs[item.id].push(item.key);
    if ( seen[item.id] ) continue;
    seen[item.id] = true;
    if ( this.isType(item.id) ) continue;
    let keys = this.getOwnPropertyNames(this.data[item.id]);
    q.push.apply(
      q,
      keys.map(key => {
        return { id: this.data[item.id][key], key: item.key + '.' + key };
      }).concat([ {
        id: this.getPrototype(item.id),
        key: item.key + '.__proto__',
      } ]).sort((a, b) => a.key.length - b.key.length)
    );
  }

  return strs;
};

// Interface method: Get All existing keys
ObjectGraph.prototype.getAllKeysMap = function() {
  return this.allKeysMap_;
};

ObjectGraph.prototype.getAllKeysMap_ = function() {
  var allKeys = this.getAllKeys();
  var map = {};
  var ids = this.getOwnPropertyNames(allKeys);
  for ( var i = 0; i < ids.length; i++ ) {
    var keys = allKeys[ids[i]];
    for ( var j = 0; j < keys.length; j++ ) {
      map[keys[j]] = 1;
    }
  }
  return map;
};

// Interface method: Get prototype for id.
ObjectGraph.prototype.getPrototype = function(id) {
  return this.protos[id] || this.types['null'];
};

// Interface method: Get objects that have id as their prototype.
ObjectGraph.prototype.getSupers = function(id) {
  var supers = this.invProtos[id];
  if (!supers) return [];
  return supers.map(function(strId) {
    var id = parseInt(strId);
    console.assert(!isNaN(id), 'Non-numeric id store in invProto');
    return id;
  });
};

// Helper to .lookup() interface method; operates over path array starting
// from root.
ObjectGraph.prototype.lookup_ = function(path, root) {
  var id = root, nextId;
  for ( var i = 0; i < path.length; i++ ) {
    var name = path[i];
    if ( name === '__proto__' ) {
      nextId = this.getPrototype(id);
    } else {
      while ( ! this.isType(id) && ! ( nextId = this.data[id][name] ) )
        id = this.getPrototype(id);
    }
    if ( this.isType(id) ) return null;
    // TODO(markdittmer,): What regression was this introduced to catch?
    // if ( typeof nextId !== 'number' ) debugger;
    id = nextId;
  }
  return id || null;
};

// Interface method: Perform property lookup over a dot-separated key.
// E.g., .lookup("foo.bar.baz") will start with the root object, then
// perform property lookup for "foo", then "bar", then "baz", falling back on
// prototypes as necessary.
ObjectGraph.prototype.lookup = function(key, opt_root) {
  var root = opt_root || this.root;
  return this.lookup_(key.split('.'), root);
};

// Look up metadata for a property belong to the given id.
ObjectGraph.prototype.lookupMetaData = function(property, opt_id) {
  var root = opt_id || this.root;
  return Object.assign({}, this.metadata[root][property]);
};

// What to store when invoking toJSON.
ObjectGraph.jsonKeys = [
  'blacklistedKeys',
  'data',
  'environment',
  'functions',
  'key',
  'keys',
  'metadata',
  'protos',
  'root',
  'timestamp',
  'toStrings',
  'types',
  'userAgent'
].sort();

// Store minimal data for serialization.
ObjectGraph.prototype.toJSON = function() {
  var o = {};
  var keys = ObjectGraph.jsonKeys;
  for ( var i = 0; i < ObjectGraph.jsonKeys.length; i++ ) {
    if (this.hasOwnProperty(keys[i]))
      o[keys[i]] = this[keys[i]];
  }
  return o;
};

// Load minimal data from serialization.
ObjectGraph.fromJSON = function(o) {
  var ov = new ObjectGraph();
  var keys = ObjectGraph.jsonKeys;
  for ( var i = 0; i < ObjectGraph.jsonKeys.length; i++ ) {
    if (o.hasOwnProperty(keys[i]))
      ov[keys[i]] = o[keys[i]];
  }
  ov.initLazyData();
  return ov;
};

<<<<<<< HEAD
module.exports = facade(ObjectGraph, {
  properties: [ 'userAgent', 'environment' ],
  methods: {
    capture: 1,
    clone: 1,
    cloneWithout: 1,
    getAllIds: 1,
    getAllKeys: 1,
    getAllKeysMap: 1,
    getFunctionName: 1,
    getFunctions: 1,
    getKeys: 1,
    getObjectKeys: 1,
    getPropertiesIds: 1,
    getPrototype: 1,
    getRoot: 1,
    getShortestKey: 1,
    getSupers: 1,
    getToString: 1,
    getType: 1,
    isFunction: 1,
    isType: 1,
    lookup: 1,
    lookupMetaData: 1,
    removeIds: 1,
    removePrimitives: 1,
    toJSON: 1,

    blacklistObject: function(o) {
      this.blacklistedObjects.push(o);
    },
  },
  classFns: {
    fromJSON: 'factory',

    blacklistObject: function(o) {
      this.prototype.blacklistedObjects.push(o);
    },
  },
});
=======
module.exports = ObjectGraph;
>>>>>>> 74a72c18
<|MERGE_RESOLUTION|>--- conflicted
+++ resolved
@@ -771,47 +771,5 @@
   return ov;
 };
 
-<<<<<<< HEAD
-module.exports = facade(ObjectGraph, {
-  properties: [ 'userAgent', 'environment' ],
-  methods: {
-    capture: 1,
-    clone: 1,
-    cloneWithout: 1,
-    getAllIds: 1,
-    getAllKeys: 1,
-    getAllKeysMap: 1,
-    getFunctionName: 1,
-    getFunctions: 1,
-    getKeys: 1,
-    getObjectKeys: 1,
-    getPropertiesIds: 1,
-    getPrototype: 1,
-    getRoot: 1,
-    getShortestKey: 1,
-    getSupers: 1,
-    getToString: 1,
-    getType: 1,
-    isFunction: 1,
-    isType: 1,
-    lookup: 1,
-    lookupMetaData: 1,
-    removeIds: 1,
-    removePrimitives: 1,
-    toJSON: 1,
-
-    blacklistObject: function(o) {
-      this.blacklistedObjects.push(o);
-    },
-  },
-  classFns: {
-    fromJSON: 'factory',
-
-    blacklistObject: function(o) {
-      this.prototype.blacklistedObjects.push(o);
-    },
-  },
-});
-=======
-module.exports = ObjectGraph;
->>>>>>> 74a72c18
+
+module.exports = ObjectGraph;